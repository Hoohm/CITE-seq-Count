#!/usr/bin/env python3
"""
Authors: Christoph Hafemeister, Patrick Roelli
"""
import csv
import gzip
import locale
import sys
import time
import warnings

from argparse import ArgumentParser
from argparse import RawTextHelpFormatter
from collections import defaultdict
from collections import OrderedDict
from itertools import islice
from itertools import combinations

import Levenshtein
import pandas as pd
import pkg_resources
import regex

version = pkg_resources.require("cite_seq_count")[0].version


def get_args():
    """
    Get args.
    """
    parser = ArgumentParser(
        prog='CITE Seq Count', formatter_class=RawTextHelpFormatter,
        description=("This script counts matching antibody tags from two fastq "
                     "files. Version {}".format(version))
    )

    # REQUIRED INPUTS group.
    inputs = parser.add_argument_group('Inputs',
                                       description="Required input files.")
    inputs.add_argument('-R1', '--read1', dest='read1_path', required=True,
                        help="The path of Read1 in gz format.")
    inputs.add_argument('-R2', '--read2', dest='read2_path', required=True,
                        help="The path of Read2 in gz format.")
    inputs.add_argument(
        '-t', '--tags', dest='tags', required=True,
        help=("The path to the csv file containing the antibody\n"
              "barcodes as well as their respective names.\n\n"
              "Example of an antibody barcode file structure:\n\n"
              "\tATGCGA,First_tag_name\n"
              "\tGTCATG,Second_tag_name")
    )

    # BARCODES group.
    barcodes = parser.add_argument_group(
        'Barcodes',
        description=("Positions of the cellular barcodes and UMI. If your "
                     "cellular barcodes and UMI\n are positioned as follows:\n"
                     "\tBarcodes from 1 to 16 and UMI from 17 to 26\n"
                     "then this is the input you need:\n"
                     "\t-cbf 1 -cbl 16 -umif 17 -umil 26")
    )
    barcodes.add_argument('-cbf', '--cell_barcode_first_base', dest='cb_first',
                          required=True, type=int,
                          help=("Postion of the first base of your cell "
                                "barcodes."))
    barcodes.add_argument('-cbl', '--cell_barcode_last_base', dest='cb_last',
                          required=True, type=int,
                          help=("Postion of the last base of your cell "
                                "barcodes."))
    barcodes.add_argument('-umif', '--umi_first_base', dest='umi_first',
                          required=True, type=int,
                          help="Postion of the first base of your UMI.")
    barcodes.add_argument('-umil', '--umi_last_base', dest='umi_last',
                          required=True, type=int,
                          help="Postion of the last base of your UMI.")

    # -cells and -whitelist are mutually exclusive options.
    barcodes_filtering = parser.add_mutually_exclusive_group(required=True)
    barcodes_filtering.add_argument(
        '-cells', '--expected_cells', dest='cells', required=False, type=int,
        help=("Number of expected cells from your run.")
    )
    barcodes_filtering.add_argument(
        '-wl', '--whitelist', dest='whitelist', required=False, type=str,
        help=("A csv file containning a whitelist of barcodes produced"
                      " by the mRNA data.\n\n"
                      "\tExample:\n"
                      "\tATGCTAGTGCTA\n\tGCTAGTCAGGAT\n\tCGACTGCTAACG\n\n"
                      "Or 10X-style:\n"
                      "\tATGCTAGTGCTA-1\n\tGCTAGTCAGGAT-1\n\tCGACTGCTAACG-1\n")
    )

    # FILTERS group.
    filters = parser.add_argument_group(
        'filters',
        description=("Filtering for structure of antibody barcodes as well as "
                    "maximum hamming\ndistance.")
    )
    filters.add_argument(
        '-hd', '--hamming-distance', dest='hamming_thresh',
        required=False, type=int, default=2,
        help=("Maximum hamming distance allowed for antibody barcode.")
    )
    
    # Remaining arguments.
    parser.add_argument('-n', '--first_n', required=False, type=int,
                        dest='first_n', default=None,
                        help="Select N reads to run on instead of all.")
    parser.add_argument('-o', '--output', required=True, type=str,
                        dest='outfile', help="Write result to file.")
    parser.add_argument('-u', '--unknown-tags', required=False, type=str,
                        dest='unknowns_file',
                        help="Write table of unknown TAGs to file.")
    parser.add_argument('-uc', '--unknown-tags-cutoff', required=False,
                        dest='unknowns_cutoff', type=int, default=10000,
                        help="Minimum counts to report an unknown TAG.")
    parser.add_argument('--debug', action='store_true',
                        help="Print extra information for debugging.")
    
    # REGEX related arguments.
    regex_pattern = parser.add_mutually_exclusive_group(required=False)
    regex_pattern.add_argument(
        '-tr', '--TAG_regex', dest='tag_regex', required=False, type=str,
        help=("Only use if you know what you are doing. The regex that will be "
              "used to validate an antibody barcode structure.\n"
              "Must be given in regex syntax.\n"
              "Example 1:\n"
              "\t\"^(GTCAACTCTTTAGCG|TGATGGCCTATTGGG)[TGC][A]{6,}\"\n"
              "\tMatches TAGs GTCAACTCTTTAGCG or TGATGGCCTATTGGG plus a T, G, "
              "or C, plus 6 or more As.\n"
              "Example 2:\n"
              "\"^[ATGC]{6}[TGC][A]{6,}\"\n"
              "Matches any 6 letter TAG.")
    )
    regex_pattern.add_argument(
        '-l', '--legacy', required=False, dest='legacy',
        default=False, action='store_true',
        help=("Use this option if you used an earlier version of the kit that "
              "adds a T,\nC, or G at the end of the sequence and you expect "
              "polyA tails in the data.")
    )

    # Finally! Too many options XD
    return parser


def parse_whitelist_csv(filename, barcode_length):
    """Reads white-listed barcodes from a CSV file.

    The function accepts plain barcodes or even 10X style barcodes with the
    `-1` at the end of each barcode.

    Args:
        filename (str): Whitelist barcode file.
        barcode_length (int): Length of the expected barcodes.

    Returns:
        set: The set of white-listed barcodes.

    """
    STRIP_CHARS = '0123456789- \t\n'
    with open(filename, mode='r') as csv_file:
        csv_reader = csv.reader(csv_file)
        whitelist = [row[0].strip(STRIP_CHARS) for row in csv_reader
                     if (len(row[0].strip(STRIP_CHARS)) == barcode_length)]
    return set(whitelist)


def parse_tags_csv(filename):
    """Reads the TAGs from a CSV file.

    The expected file format (no header) is: TAG,TAG_NAME.
    e.g. file content
        GTCAACTCTTTAGCG,Hashtag_1
        TGATGGCCTATTGGG,Hashtag_2
        TTCCGCCTCTCTTTG,Hashtag_3

    Args:
        filename (str): TAGs file.

    Returns:
        dict: A dictionary containing the TAGs and their names.

    """
    with open(filename, mode='r') as csv_file:
        csv_reader = csv.reader(csv_file)
        tags = {}
        for row in csv_reader:
            tags[row[0].strip()] = row[1].strip()
    return tags


def check_tags(tags, maximum_distance):
    """Evaluates the distance between the TAGs based on the `maximum distance`
    argument provided.

    Additionally, it adds the barcode to the name of the TAG circumventing the
    need of having to share the mapping of the antibody and the barcode.
    
    The output will have the keys sorted by TAG length (longer first). This
    way, longer barcodes will be evaluated first.

    Args:
        tags (dict): A dictionary with the TAGs + TAG Names.
        maximum_distance (int): The maximum Levenshtein distance allowed
            between two TAGs.

    Returns:
        collections.OrderedDict: An ordered dictionary containing the TAGs and
            their names in descendent order based on the length of the TAGs.

    """
    ordered_tags = OrderedDict()
    for tag in sorted(tags, key=len, reverse=True):
        ordered_tags[tag] = tags[tag] + '-' + tag

    # If only one TAG is provided, then no distances to compare.
    if (len(tags) == 1):
        return(ordered_tags)
    
    offending_pairs = []
    for a, b in combinations(ordered_tags.keys(), 2):
        distance = Levenshtein.distance(a, b)
        if (distance <= maximum_distance):
            offending_pairs.append([a, b, distance])
    
    # If offending pairs are found, print them all.
    if offending_pairs:
        print(
            '[ERROR] Minimum Levenshtein distance of TAGs barcode is less '
            'than given threshold.\n'
            'Please use a smaller distance.\n\n'
            'Offending case(s):\n'
        )
        for pair in offending_pairs:
            print(
                '\t{tag1}\n\t{tag2}\n\tDistance = {distance}\n'
                .format(tag1=pair[0], tag2=pair[1], distance=pair[2])
            )
        sys.exit('Exiting the application.\n')
    
    return(ordered_tags)


def get_read_length(filename):
    """Check wether SEQUENCE lengths are consistent in a FASTQ file and return
    the length.

    Args:
        filename (str): FASTQ file.

    Returns:
        int: The file's SEQUENCE length.

    """
    with gzip.open(filename, 'r') as fastq_file:
        secondlines = islice(fastq_file, 1, 1000, 4)
        temp_length = len(next(secondlines).rstrip())
        for sequence in secondlines:
            read_length = len(sequence.rstrip())
<<<<<<< HEAD
            if(temp_length != read_length):
                sys.exit('Reads length is not consistent in {}, please trim all reads at the same length before rerunning'.format(file_path))
            temp_length = read_length
=======
            if (temp_length != read_length):
                sys.exit(
                    '[ERROR] Sequence length is not consistent. Please, trim all '
                    'sequences at the same length.\n'
                    'Exiting the application.\n'
                )
>>>>>>> c0c23abd
    return(read_length)


def check_read_lengths(read1_length, cb_first, cb_last, umi_first, umi_last):
    """Check Read1 length against CELL and UMI barcodes length.

<<<<<<< HEAD
    if(barcode_umi_length) > R1_length:
        sys.exit('Read 1 length is shorter than the option you are using for cell and UMI barcodes length. Please check your options and rerun.')
    elif(barcode_umi_length) < R1_length:
        print("**WARNING**\nRead 1 length is {}bp but you are using {}bp for cell and UMI barcodes combined.\nPlease be sure you are using the correct positions for the cell barcode and UMI\n".format(R1_length, barcode_umi_length))
=======
    Args:
        read1_length (int): Read1 length.
        cb_first (int): Barcode first base position for Read1.
        cb_last (int): Barcode last base position for Read1.
        umi_first (int): UMI first base position for Read1.
        umi_last (int): UMI last base position for Read1.

    Returns:
        slice: A `slice` object to extract the Barcode from the sequence string.
        slice: A `slice` object to extract the UMI from the sequence string.
        int: The Barcode + UMI length.

    """
    barcode_length = cb_last - cb_first + 1
    umi_length = umi_last - umi_first + 1
    barcode_umi_length = barcode_length + umi_length
    barcode_slice = slice(cb_first - 1, cb_last)
    umi_slice = slice(umi_first - 1, umi_last)

    if barcode_umi_length > read1_length:
        sys.exit(
            '[ERROR] Read1 length is shorter than the option you are using for '
            'Cell and UMI barcodes length. Please, check your options and rerun.\n\n'
            'Exiting the application.\n'
        )
    elif barcode_umi_length < read1_length:
        print(
            '[WARNING] Read1 length is {}bp but you are using {}bp for Cell '
            'and UMI barcodes combined.\nThis might lead to wrong cell '
            'attribution and skewed umi counts.\n'
            .format(read1_length, barcode_umi_length)
        )
    
>>>>>>> c0c23abd
    return(barcode_slice, umi_slice, barcode_umi_length)


def generate_regex(tags, maximum_distance, legacy=False, max_poly_a=6, read2_length=98, user_regex=None):
    """Generate regex based ont he provided TAGs.

    Args:
        tags (dict): A dictionary with the TAGs + TAG Names.
        maximum_distance (int): The maximum Levenshtein distance allowed
            between two TAGs.
        legacy (bool): `True` if you use an earlier version of the kit that adds
            a T, C, or G at the end and you expect polyA tails in the data.
            Default is False.
        max_poly_a (int): Run length of A's expected for the polyA tail. Default
            is 6.
        read2_length (int): Length of Read2. Default is 98.
        user_regex (str): A regular expression to use for TAG matching. Default
            is None.

    Returns:
        regex.Pattern: An object that matches against any of the provided TAGs
            within the maximum distance provided.

    """
    # Get a list of the available TAGs.
    tag_keys = tags.keys()

    # Get the length of the longest TAG.
    longest_ab_tag = len(next(iter(tags)))

    if user_regex:
        # If more than one TAG is provided and their length is different, issue a
        # warning.
        if len(tag_keys) > 1:
            for i in range(1, len(tag_keys)):
                if len(tag_keys[i]) != len(tag_keys[i - 1]):
                    print(
                        '[WARNING] Different length TAGs have been provided while '
                        'you specified a custom Regex. An OR method is recommended '
                        'for this scenarios. No additional validations will be '
                        'applied. Use it at your own risk.\n'
                    )
                    break
        
        regex_pattern = regex.compile(user_regex)
        return(regex_pattern)

    elif legacy:
        # Keep the minimum value between `max_poly_a` provided and the remaining
        # length of the read after removing the barcode length.
        polya_run = min(max_poly_a, read2_length - longest_ab_tag - 1)

        # Read comment below for `e` meaning in the regex.
        pattern = r'(^(\L<options>)[TGC][A]{{{},}}){{e<={}}}'.format(
            polya_run, maximum_distance
        )

    else:
        # `e` is part of the `regex` fuzzy logic: it means `error` in general,
        # whether it's a (s)ubstitution, (i)nsertion or (d)eletion. In this 
        # case, it means it allows `maximum_distance` errors to happen.
        pattern = r'(^\L<options>){{e<={}}}'.format(maximum_distance)

    # Compiling the regex makes it run faster.
    regex_pattern = regex.compile(pattern, options=tag_keys)
    return(regex_pattern)


def get_unique_lines(read1_filename, read2_filename, barcode_slice, umi_slice,
                     barcode_umi_length, first_n=None):
    """Read through R1/R2 files and generate a set without duplicate sequences.

    It reads both Read1 and Read2 files, creating a set based on Barcode + UMI
    + Read2 sequences. Note this means trimming Read1 after the UMI.

    Args:
        read1_filename (str): Read1 FASTQ file.
        read2_filename (str): Read2 FASTQ file.
        barcode_slice (slice): A slice for extracting the Barcode portion from the
            sequence.
        umi_slice (slice): A slice for extracting the UMI portion from the
            sequence.
        barcode_umi_length (int): The resulting length of adding the Barcode
            + UMI lengths.
        first_n (int, optional): The number of reads to subset from the FastQ
            files. Defaults to None.

    Returns:
        set: The unique combination of Barcode + UMI + Read2 sequences.

    """
    # Set object for storing unique Barcode+UMI+R2
    unique_lines = set()

    with gzip.open(read1_filename, 'rt') as textfile1, \
         gzip.open(read2_filename, 'rt') as textfile2:
        
        # Read all 2nd lines from 4 line chunks. If first_n not None read only 4 times the given amount.
        secondlines = islice(zip(textfile1, textfile2), 1, (first_n * 4 if first_n is not None else first_n), 4)
        print('loading')

        n = 0
        t = time.time()
        for read1, read2 in secondlines:
            read1 = read1.strip()
            read2 = read2.strip()
            line = read1[barcode_slice] + read1[umi_slice] + read2
            unique_lines.add(line)

            n += 1
            if n % 1000000 == 0:
                print("Loaded last 1,000,000 lines in {:.3} seconds. Total "
                      "lines loaded {:,} ".format(time.time()-t, n))
                t = time.time()

        print('{:,} reads loaded'.format(n))
        print('{:,} unique reads loaded'.format(len(unique_lines)))
    
    # Close R1/R2 files (release file handles)
    return(unique_lines)


def classify_reads(tags, unique_lines, barcode_slice, umi_slice,
                   barcode_umi_length, regex_pattern, whitelist=None,
                   include_no_match=True, debug=False):
    """Read through R1/R2 files and generate a set without duplicate sequences.

    It reads both Read1 and Read2 files, creating a set based on Barcode + UMI
    + Read2 sequences. Note this means trimming Read1 after the UMI.

    Args:
        tags (dict): A dictionary with the TAGs + TAG Names.
        unique_lines (set): The unique combination of Barcode + UMI + Read2
            sequences.
        barcode_slice (slice): A slice for extracting the Barcode portion from the
            sequence.
        umi_slice (slice): A slice for extracting the UMI portion from the
            sequence.
        barcode_umi_length (int): The resulting length of adding the Barcode
            + UMI lengths.
        regex_pattern (regex.Pattern): An object that matches against any of the
            provided TAGs within the maximum distance provided.
        whitelist (set): The set of white-listed barcodes.
        include_no_match (bool, optional): Whether to keep track of the
            `no_match` tags. Default is True.
        debug (bool): Print debug messages. Default is False.

    Returns:
        pandas.DataFrame: Matrix with the resulting counts.
        dict(int): A dictionary with the counts for each `no_match` TAG, based
            on the length of the longest provided TAG.

    """
    results_table = defaultdict(lambda: defaultdict(int))
    no_match_table = defaultdict(int)

    # Get the length of the longest TAG.
    longest_ab_tag = len(next(iter(tags)))

    n = 0
    t = time.time()
    for line in unique_lines:
        n += 1
        if n % 1000000 == 0:
            print("Processed 1,000,000 lines in {:.4} secondes. Total "
                  "lines processed: {:,}".format(time.time()-t, n))
            t = time.time()

        cell_barcode = line[barcode_slice]
        if whitelist:
            if cell_barcode not in whitelist:
                continue

        TAG_seq = line[barcode_umi_length:]
        if debug:
            UMI = line[umi_slice]
            print(
                "\nline:{0}\n"
                "cell_barcode:{1}\tUMI:{2}\tTAG_seq:{3}\n"
                "line length:{4}\tcell barcode length:{5}\tUMI length:{6}\tTAG sequence length:{7}"
                .format(line, cell_barcode, UMI, TAG_seq,
                        len(line), len(cell_barcode), len(UMI), len(TAG_seq)
                )
            )

        # Apply regex to Read2.
        match = regex_pattern.search(TAG_seq)
        if match:
            # If a match is found, keep only the matching portion.
            TAG_seq = match.group(0)
            # Get the distance by adding up the errors found:
            #   substitutions, insertions and deletions.
            distance = sum(match.fuzzy_counts)
            # To get the matching TAG, compare `match` against each TAG.
            for tag, name in tags.items():
                # This time, calculate the distance using the faster function
                # `Levenshtein.distance` (which does the same). Thus, both
                # determined distances should match.
                if Levenshtein.distance(tag, TAG_seq) <= distance:
                    results_table[cell_barcode]['total_reads'] += 1
                    results_table[cell_barcode][name] += 1
                    
                    break
        
        else:
            # No match
            results_table[cell_barcode]['no_match'] += 1
            if include_no_match:
                tag = TAG_seq[:longest_ab_tag]
                no_match_table[tag] += 1
    
    print("Done counting")
    
    results_matrix = pd.DataFrame(results_table)
    if ('total_reads' not in results_matrix.index):
        exit('No match found. Please check your regex or tags file')
    
    return(results_matrix, no_match_table)


def main():
    parser = get_args()
    if not sys.argv[1:]:
        parser.print_help(file=sys.stderr)
        sys.exit(2)

    # Parse arguments.
    args = parser.parse_args()
    if args.whitelist:
        whitelist = parse_whitelist_csv(args.whitelist,
                                        args.cb_last - args.cb_first + 1)
    else:
        whitelist = None

    # Load TAGs/ABs.
    ab_map = parse_tags_csv(args.tags)
    ab_map = check_tags(ab_map, args.hamming_thresh)
    
    # Get reads length. So far, there is no validation for Read2.
    read1_length = get_read_length(args.read1_path)
    #read2_length = get_read_length(args.read2_path)

    # Check Read1 length against CELL and UMI barcodes length.
    (barcode_slice, 
     umi_slice, 
     barcode_umi_length) = check_read_lengths(read1_length, args.cb_first,
                                              args.cb_last, 
                                              args.umi_first, args.umi_last)
    
    # Get unique combinations of Barcode+UMI+R2.
    unique_lines = get_unique_lines(
        args.read1_path, args.read2_path, barcode_slice, umi_slice,
        barcode_umi_length, args.first_n)

    # Generate the compiled regex pattern.
    regex_pattern = generate_regex(ab_map, args.hamming_thresh, max_poly_a=6)

    # Perform the reads classification.
    (results_matrix, no_match_table) = classify_reads(
            ab_map, unique_lines, barcode_slice, umi_slice, barcode_umi_length,
            regex_pattern, whitelist, args.unknowns_file, args.debug)

    # Add potential missing cells if whitelist is used.
    if whitelist:
        results_matrix = results_matrix.reindex(whitelist, axis=1, fill_value=0)
    
    # Replace any NA/NaN values with 0.
    results_matrix.fillna(0, inplace=True)

    # Keep only the TOP `args.cells` if provided.
    if args.cells:
        most_reads_ordered = results_matrix.sort_values(by='total_reads',
                                                        ascending=False,
                                                        axis=1).columns
        n_top_cells = int(args.cells + args.cells/100*30)
        top_cells = most_reads_ordered[0:n_top_cells]
        results_matrix = results_matrix.loc[:, results_matrix.columns.isin(top_cells)]
    
    # Save results to `args.outfile` file.
    results_matrix.to_csv(args.outfile, float_format='%.f')
    
    # Save no_match TAGs to `args.unknowns_file` file.
    if args.unknowns_file:
        # Filter unknown TAGs base on the specified cutoff
        filtered_tags = {k:v
                         for k,v in no_match_table.items()
                         if v >= args.unknowns_cutoff}
        keys = list(filtered_tags.keys())
        vals = list(filtered_tags.values())
        no_match_matrix = pd.DataFrame({"tag": keys, "total": vals})
        no_match_matrix = no_match_matrix.sort_values(by='total', ascending=False)            
        no_match_matrix.to_csv(args.unknowns_file, float_format='%.f', index=False)


if __name__ == '__main__':
    main()<|MERGE_RESOLUTION|>--- conflicted
+++ resolved
@@ -258,30 +258,18 @@
         temp_length = len(next(secondlines).rstrip())
         for sequence in secondlines:
             read_length = len(sequence.rstrip())
-<<<<<<< HEAD
-            if(temp_length != read_length):
-                sys.exit('Reads length is not consistent in {}, please trim all reads at the same length before rerunning'.format(file_path))
-            temp_length = read_length
-=======
             if (temp_length != read_length):
                 sys.exit(
                     '[ERROR] Sequence length is not consistent. Please, trim all '
                     'sequences at the same length.\n'
                     'Exiting the application.\n'
                 )
->>>>>>> c0c23abd
     return(read_length)
 
 
 def check_read_lengths(read1_length, cb_first, cb_last, umi_first, umi_last):
     """Check Read1 length against CELL and UMI barcodes length.
 
-<<<<<<< HEAD
-    if(barcode_umi_length) > R1_length:
-        sys.exit('Read 1 length is shorter than the option you are using for cell and UMI barcodes length. Please check your options and rerun.')
-    elif(barcode_umi_length) < R1_length:
-        print("**WARNING**\nRead 1 length is {}bp but you are using {}bp for cell and UMI barcodes combined.\nPlease be sure you are using the correct positions for the cell barcode and UMI\n".format(R1_length, barcode_umi_length))
-=======
     Args:
         read1_length (int): Read1 length.
         cb_first (int): Barcode first base position for Read1.
@@ -315,7 +303,6 @@
             .format(read1_length, barcode_umi_length)
         )
     
->>>>>>> c0c23abd
     return(barcode_slice, umi_slice, barcode_umi_length)
 
 
