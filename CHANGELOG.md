# Change Log
All notable changes to this project will be documented in this file.

The format is based on [Keep a Changelog](http://keepachangelog.com/)
and this project adheres to [Semantic Versioning](http://semver.org/).

<<<<<<< HEAD
## [1.4.3] - XX.03.2019
### Changed
- Cell barcode whitelist is now based on reads instead of UMIs. Fixing issue #35,#37,#48,#49
=======
## [1.4.3] - 02.10.2019
### Added
  - Support for multiple files as input. This allows you to not merge different lanes before
    running CITE-seq-Count. Thanks to @arkal for the contribution on this! #79

### Changed
  - Added a low filter for UMI correction not trying to correct unique UMIs. Improves a bit the preformance.

>>>>>>> f6318709


## [1.4.2] - 11.03.2019
### Added
- Cell barcode correction based on whitelist instead of top cells. This will trigger automatically
  when a whitelist is provided.
- UMI correction for tags with more than than 20'000 umis is too slow right now.
  Cells containing a TAG with more than 20'000 umis will be discarded. This means that more than 20'000
  antibody tags with different umis have been captured which is odd. Such high numbers could mean
  that cells have been aggregating and can't be used for downstream analysis. 
  The number of cells are reported under `Bad cells` and the dense matrix of those cells is provided in `uncorrected_cells`.
  Fixing issues #32
- The option to not correct for umis with `--no_umi_correction`.
- Now prints how many reads will be processed.
- Checks that tags are indeed made of ATGC bases.
- Added a check for cell barcode correction and collapsing threshold for given whitelist.
- New option to allow for a sliding window when aligning TAGS. `--sliding-window`
  Use when you have a variable sequence before your tags.

### Changed
- Sparse matrix is now based on int32 instead of int16. Fixing issue #40
- Cell barcode correction without a whitelist is not outputing any error anymore.
  This is due to the fact that it uses a hard threshold based on the `-cells` option
  if it kind find one. Fixing issues #29, #36
- Upgraded umi_tools to `1.0.0`
- fixed the error linked to umi_tools version update `getCellWhitelist` #45.


## [1.4.0] - 24.01.2019
### Added
- Enabled parallelization using multiprocessing. You can choose how many
  cores/threads you want to use with the `-T` `--threads` option. Takes max
  cpu by default. It will run on only one core if you run 1'000'000 reads or less.
- The output is now given in a gzipped mtx format. This is to ensure smooth usage for 
  new/larger datasets such as data from novaseq sequencers. For those who still want
  to use the dense format, there is an option `--dense` which will add the dense output
  as a tsv format.
  The sparse outputs are compatible the `Read10x` from the [Seurat](https://satijalab.org/seurat/) package.
- You get both umi and read counts as output. This can help with overamplification
  estimation.
- UMI and cell barcodes are now corrected based on [umi_tools](https://github.com/CGATOxford/UMI-tools).
- A small report is now produced as `report.yaml` giving some statistics about the run
  as well as which parameters have been used.
- Unittesting has been added using pytest. This should help prevent further
  unforseen bugs.
- New option for trimming the start of read2 sequences. `--start-trim`
- `--version` option now prints the version.

### Changed
- CITE-seq-Count uses less memory and is faster.
- Changed how you select the unmapped tags. The option is now `-ut` instead of `-uc`
  and gives you the top most unmapped tags.
- Expected cells, `-cells` is now required and not mutually exclusive with whitelists.
- Hamming distance option has been changed from `-hd` to `--max-error`.
  Please refer to the [documentation](https://hoohm.github.io/CITE-seq-Count/) for more information.

### Removed
- The default dense output matrix is gone and replaced by the sparse equivalent.
  See the [documentation](https://hoohm.github.io/CITE-seq-Count/) on how to read it.
- Regex is gone. Finding out what doesn't map is given by the unmapped file option.


## [1.3.4]

### Added
- Stripping of numbers and dash (-) to the *whitelist* barcodes so the 10X
  `barcodes.tsv` file could be directly used.
- When TAGs are too close based on the maximum Levenshtein distance allowed,
  print the offending pairs with its distance to identify them.
- When storing unmatched tags, added the possibility to specify a minimum
  counts cutoff to avoid printing every unmatched possibility (option -uc).
- Documentation to the functions.

### Changed
- `Levenshtein.hamming` usage was replaced by `Levenshtein.distance` in order
  to keep the sequences with INDELs matching against the TAGs.
- The redundant classifications `no_match` and `bad_struct` were merged into one
  (`no_match`); now, sequences match or do not.
- Decreased the running time by compiling the regex.
- File handles are released once done reading Read1/Read2 files.
- The different length TAGs are now being matched: first, by the regex pattern,
  which will always pick the longest match within the maximum distance allowed;
  second, by looping through the TAGs sorted by decreasing length, and choosing
  the first match within the maximum distance allowed.
- General code improvements and optimisations: releasing file handles sooner,
  compartimentalising code, etc.

### Removed
- Removed `ambiguous` classification; it's not a possibility because it's being
  handled when checking the distance between TAGs. E.g.
  Lets assume `max_hamming_distance = 2`, then:
  if any two TAGs are 2 hamming distance away from each other, then the program
  aborts with a message; thus, we could never be finding two sequences being
  two hamming distance away from more than one TAG.

### Fixed
- Reduced the memory usage by 1/3 by removing the `UMI_reduce` set; because it
  was based on the `unique_lines` set, where Read1 is already trimmed to
  Barcode+UMI length, it was providing no gain. (Issue #17).
- Hamming distance was not being properly applied because the equal sign was
  missing from the the conditional (`if min_value >= args.hamming_thresh`).
- When applying the regular expression to filter patterns to keep, by using the
  `i` in the fuzzy logic it was only accepting `insertions` as mismatches, not
  allowing proper mismatches or deletions. The `i` was changed to `s`, which
  means `substitution` in general.
- The `merge` technique for creating the common regex pattern for all the
  requested ABs/TAGs was replaced by a simple `in list` technique; the `merge`
  technique was faulty, matching sequences that are clearly different
  (`bad_struct`), being later classified as `no_match` instead. For example:
  Tag1      AAAAAA
  Tag2      TTTTTT
  Pattern   [AT][AT][AT][AT][AT][AT]
  Read2     ATATAT...
  In this scenario, Read2 is being matched and classified as `no_match` instead
  of `bad_struct`.


## [1.3.2] - 2018-10-22
### Added
- Printing version now from the help
- Added a possibility to store unmatched tags in a file using the option `-u`


## [1.3] - 2018-09-05
### Added
- `-l` `--legacy` option now available. This option will then end of the regex
  to find the TAG barcode in R2. Use `-l` if you have TAG barcodes ending with
  [TGC] + polyA tails.
- New warning that checks R1 length in the fastq file and the cell and umi
  barcodes given as input.

### Changed
- TAG barcode sequence are now added to the name of the tag in the rows of the
  results. This will help reproducibility since the barcode sequence will
  already be in the count results.


## [1.2] - 2018-08-02
### Added
- pandas dependcy


## [1.1] - 2018-08-02
### Changed
- Cite-seq-Count is now a python package!

## [0.2] - 2018-07-17
### Added
- Compatibility with tags of different lengths
- Possibility to use a whitelist of barcodes to extract
- Uses now fuzzy regex for structure detection

### Changed
- Regex is now optional.
- You can now use only one tag, the script won't crash


## [0.1] - 2017-08-07
### Added
- Processing of CITE-seq data with antibody tags and/or HTO<|MERGE_RESOLUTION|>--- conflicted
+++ resolved
@@ -4,20 +4,14 @@
 The format is based on [Keep a Changelog](http://keepachangelog.com/)
 and this project adheres to [Semantic Versioning](http://semver.org/).
 
-<<<<<<< HEAD
 ## [1.4.3] - XX.03.2019
-### Changed
-- Cell barcode whitelist is now based on reads instead of UMIs. Fixing issue #35,#37,#48,#49
-=======
-## [1.4.3] - 02.10.2019
 ### Added
   - Support for multiple files as input. This allows you to not merge different lanes before
     running CITE-seq-Count. Thanks to @arkal for the contribution on this! #79
 
 ### Changed
-  - Added a low filter for UMI correction not trying to correct unique UMIs. Improves a bit the preformance.
-
->>>>>>> f6318709
+  - Cell barcode whitelist is now based on reads instead of UMIs. Fixing issue #35,#37,#48,#49
+  - Added a low filter for UMI correction not trying to correct unique UMIs. Small improvement on performance.
 
 
 ## [1.4.2] - 11.03.2019
